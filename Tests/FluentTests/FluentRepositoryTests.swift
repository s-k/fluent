import Fluent
import Vapor
import XCTVapor

final class FluentRepositoryTests: XCTestCase {
    func testRepositoryPatternStatic() throws {
        let app = Application(.testing)
        defer { app.shutdown() }

        var posts: [Post] = [
            .init(content: "a"),
            .init(content: "b")
        ]

        app.posts.use {
            TestPostRepository(posts: posts, eventLoop: $0.eventLoop)
        }

        app.get("foo") { req -> EventLoopFuture<[Post]> in
            req.posts.all()
        }

        try app.testable().test(.GET, "foo") { res in
            XCTAssertEqual(res.status, .ok)
            XCTAssertEqualJSON(res.body.string, posts)
        }

        posts.append(.init(content: "c"))

        try app.testable().test(.GET, "foo") { res in
            XCTAssertEqual(res.status, .ok)
            XCTAssertEqualJSON(res.body.string, posts)
        }
    }
    
    func testRepositoryPatternDatabase() throws {
        let app = Application(.testing)
        defer { app.shutdown() }

        app.databases.use(TestDatabaseConfiguration { query in
            XCTAssertEqual(query.schema, "posts")
            return [
                TestRow(data: ["id": 1, "content": "a"]),
                TestRow(data: ["id": 2, "content": "b"]),
            ]
        }, as: .test)
        
        app.posts.use { req in
            DatabasePostRepository(database: req.db(.test))
        }
        
        app.get("foo") { req -> EventLoopFuture<[Post]> in
            req.posts.all()
        }
        
        let posts: [Post] = [
            .init(id: 1, content: "a"),
            .init(id: 2, content: "b")
        ]
        
        try app.testable().test(.GET, "foo") { res in
            XCTAssertEqual(res.status, .ok)
            XCTAssertEqualJSON(res.body.string, posts)
        }
    }
}

extension ByteBuffer {
    var string: String {
        .init(decoding: self.readableBytesView, as: UTF8.self)
    }
}

private extension Request {
    var posts: PostRepository {
        self.application.posts.makePosts!(self)
    }
}

private extension Application {
<<<<<<< HEAD
    private struct PostsKey: StorageKey {
        typealias Value = PostRepositoryFactory
    }

    var posts: PostRepositoryFactory {
        get {
            if let existing = self.storage[PostsKey.self] {
                return existing
            } else {
                let new = PostRepositoryFactory()
                self.storage[PostsKey.self] = new
                return new
            }
        }
        set {
            self.storage[PostsKey.self] = newValue
=======
    private struct PostRepositoryKey: StorageKey {
        typealias Value = PostRepositoryFactory
    }
    var posts: PostRepositoryFactory {
        get {
            self.storage[PostRepositoryKey.self] ?? .init()
        }
        set {
            self.storage[PostRepositoryKey.self] = newValue
>>>>>>> 7ba3e682
        }
    }
}

private struct PostRepositoryFactory {
    var makePosts: ((Request) -> PostRepository)?
    mutating func use(_ makePosts: @escaping (Request) -> PostRepository) {
        self.makePosts = makePosts
    }
}

private final class Post: Model, Content, Equatable {
    static func == (lhs: Post, rhs: Post) -> Bool {
        lhs.id == rhs.id && lhs.content == rhs.content
    }
    
    static var schema: String { "posts" }
    
    @ID(custom: .id)
    var id: Int?
    
    @Field(key: "content")
    var content: String
    
    init() { }
    
    init(id: Int? = nil, content: String) {
        self.id = id
        self.content = content
    }
}

private struct TestPostRepository: PostRepository {
    let posts: [Post]
    let eventLoop: EventLoop

    func all() -> EventLoopFuture<[Post]> {
        self.eventLoop.makeSucceededFuture(self.posts)
    }
}

private struct DatabasePostRepository: PostRepository {
    let database: Database
    func all() -> EventLoopFuture<[Post]> {
        database.query(Post.self).all()
    }
}

private protocol PostRepository {
    func all() -> EventLoopFuture<[Post]>
}<|MERGE_RESOLUTION|>--- conflicted
+++ resolved
@@ -78,24 +78,6 @@
 }
 
 private extension Application {
-<<<<<<< HEAD
-    private struct PostsKey: StorageKey {
-        typealias Value = PostRepositoryFactory
-    }
-
-    var posts: PostRepositoryFactory {
-        get {
-            if let existing = self.storage[PostsKey.self] {
-                return existing
-            } else {
-                let new = PostRepositoryFactory()
-                self.storage[PostsKey.self] = new
-                return new
-            }
-        }
-        set {
-            self.storage[PostsKey.self] = newValue
-=======
     private struct PostRepositoryKey: StorageKey {
         typealias Value = PostRepositoryFactory
     }
@@ -105,7 +87,6 @@
         }
         set {
             self.storage[PostRepositoryKey.self] = newValue
->>>>>>> 7ba3e682
         }
     }
 }
